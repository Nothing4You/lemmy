use super::post_view::post_view::BoxedQuery;
use super::*;
use diesel::pg::Pg;

// The faked schema since diesel doesn't do views
table! {
  post_view (id) {
    id -> Int4,
    name -> Varchar,
    url -> Nullable<Text>,
    body -> Nullable<Text>,
    creator_id -> Int4,
    community_id -> Int4,
    removed -> Bool,
    locked -> Bool,
    published -> Timestamp,
    updated -> Nullable<Timestamp>,
    deleted -> Bool,
    nsfw -> Bool,
    banned -> Bool,
    banned_from_community -> Bool,
    stickied -> Bool,
    creator_name -> Varchar,
    community_name -> Varchar,
    community_removed -> Bool,
    community_deleted -> Bool,
    community_nsfw -> Bool,
    number_of_comments -> BigInt,
    score -> BigInt,
    upvotes -> BigInt,
    downvotes -> BigInt,
    hot_rank -> Int4,
    user_id -> Nullable<Int4>,
    my_vote -> Nullable<Int4>,
    subscribed -> Nullable<Bool>,
    read -> Nullable<Bool>,
    saved -> Nullable<Bool>,
  }
}

#[derive(
  Queryable, Identifiable, PartialEq, Debug, Serialize, Deserialize, QueryableByName, Clone,
)]
#[table_name = "post_view"]
pub struct PostView {
  pub id: i32,
  pub name: String,
  pub url: Option<String>,
  pub body: Option<String>,
  pub creator_id: i32,
  pub community_id: i32,
  pub removed: bool,
  pub locked: bool,
  pub published: chrono::NaiveDateTime,
  pub updated: Option<chrono::NaiveDateTime>,
  pub deleted: bool,
  pub nsfw: bool,
  pub banned: bool,
  pub banned_from_community: bool,
  pub stickied: bool,
  pub creator_name: String,
  pub community_name: String,
  pub community_removed: bool,
  pub community_deleted: bool,
  pub community_nsfw: bool,
  pub number_of_comments: i64,
  pub score: i64,
  pub upvotes: i64,
  pub downvotes: i64,
  pub hot_rank: i32,
  pub user_id: Option<i32>,
  pub my_vote: Option<i32>,
  pub subscribed: Option<bool>,
  pub read: Option<bool>,
  pub saved: Option<bool>,
}

pub struct PostViewQuery<'a> {
  conn: &'a PgConnection,
  query: BoxedQuery<'a, Pg>,
  my_user_id: Option<i32>,
  page: Option<i64>,
  limit: Option<i64>,
}

impl<'a> PostViewQuery<'a> {
  pub fn create(
    conn: &'a PgConnection,
    r#type: ListingType,
    sort: &'a SortType,
    show_nsfw: bool,
    saved_only: bool,
    unread_only: bool,
  ) -> Self {
    use super::post_view::post_view::dsl::*;

    let mut query = post_view.into_boxed();

<<<<<<< HEAD
    match r#type {
=======
    // If its for a specific user, show the removed / deleted
    if let Some(for_creator_id) = for_creator_id {
      query = query.filter(creator_id.eq(for_creator_id));
    } else {
      query = query
        .filter(removed.eq(false))
        .filter(deleted.eq(false))
        .filter(community_removed.eq(false))
        .filter(community_deleted.eq(false));
    };

    if let Some(search_term) = search_term {
      query = query.filter(name.ilike(fuzzy_search(&search_term)));
    };

    if let Some(url_search) = url_search {
      query = query.filter(url.eq(url_search));
    };

    if let Some(for_community_id) = for_community_id {
      query = query.filter(community_id.eq(for_community_id));
      query = query.then_order_by(stickied.desc());
    };

    // TODO these are wrong, bc they'll only show saved for your logged in user, not theirs
    if saved_only {
      query = query.filter(saved.eq(true));
    };

    if unread_only {
      query = query.filter(read.eq(false));
    };

    match type_ {
>>>>>>> 88402909
      ListingType::Subscribed => {
        query = query.filter(subscribed.eq(true));
      }
      _ => {}
    };

    query = match sort {
      SortType::Hot => query
        .then_order_by(hot_rank.desc())
        .then_order_by(published.desc()),
      SortType::New => query.then_order_by(published.desc()),
      SortType::TopAll => query.then_order_by(score.desc()),
      SortType::TopYear => query
        .filter(published.gt(now - 1.years()))
        .then_order_by(score.desc()),
      SortType::TopMonth => query
        .filter(published.gt(now - 1.months()))
        .then_order_by(score.desc()),
      SortType::TopWeek => query
        .filter(published.gt(now - 1.weeks()))
        .then_order_by(score.desc()),
      SortType::TopDay => query
        .filter(published.gt(now - 1.days()))
        .then_order_by(score.desc()),
    };

<<<<<<< HEAD
    if !show_nsfw {
      query = query
        .filter(nsfw.eq(false))
        .filter(community_nsfw.eq(false));
    };

    // TODO these are wrong, bc they'll only show saved for your logged in user, not theirs
    if saved_only {
      query = query.filter(saved.eq(true));
    };

    if unread_only {
      query = query.filter(read.eq(false));
    };

    PostViewQuery {
      conn,
      query,
      my_user_id: None,
      page: None,
      limit: None,
    }
  }

  pub fn for_community_id(mut self, for_community_id: i32) -> Self {
    use super::post_view::post_view::dsl::*;
    self.query = self.query.filter(community_id.eq(for_community_id));
    self.query = self.query.then_order_by(stickied.desc());
    self
  }

  pub fn for_community_id_optional(self, for_community_id: Option<i32>) -> Self {
    match for_community_id {
      Some(for_community_id) => self.for_community_id(for_community_id),
      None => self,
    }
  }

  pub fn for_creator_id(mut self, for_creator_id: i32) -> Self {
    use super::post_view::post_view::dsl::*;
    self.query = self.query.filter(creator_id.eq(for_creator_id));
    self
  }

  pub fn for_creator_id_optional(self, for_creator_id: Option<i32>) -> Self {
    match for_creator_id {
      Some(for_creator_id) => self.for_creator_id(for_creator_id),
      None => self,
    }
  }

  pub fn search_term(mut self, search_term: String) -> Self {
    use super::post_view::post_view::dsl::*;
    self.query = self.query.filter(name.ilike(fuzzy_search(&search_term)));
    self
  }

  pub fn search_term_optional(self, search_term: Option<String>) -> Self {
    match search_term {
      Some(search_term) => self.search_term(search_term),
      None => self,
    }
  }

  pub fn url_search(mut self, url_search: String) -> Self {
    use super::post_view::post_view::dsl::*;
    self.query = self.query.filter(url.eq(url_search));
    self
  }

  pub fn url_search_optional(self, url_search: Option<String>) -> Self {
    match url_search {
      Some(url_search) => self.url_search(url_search),
      None => self,
    }
  }

  pub fn my_user_id(mut self, my_user_id: i32) -> Self {
    self.my_user_id = Some(my_user_id);
    self
  }

  pub fn my_user_id_optional(mut self, my_user_id: Option<i32>) -> Self {
    self.my_user_id = my_user_id;
    self
  }

  pub fn page(mut self, page: i64) -> Self {
    self.page = Some(page);
    self
  }

  pub fn page_optional(mut self, page: Option<i64>) -> Self {
    self.page = page;
    self
  }

  pub fn limit(mut self, limit: i64) -> Self {
    self.limit = Some(limit);
    self
  }

  pub fn limit_optional(mut self, limit: Option<i64>) -> Self {
    self.limit = limit;
    self
  }

  pub fn list(mut self) -> Result<Vec<PostView>, Error> {
    use super::post_view::post_view::dsl::*;
    // The view lets you pass a null user_id, if you're not logged in
    self.query = if let Some(my_user_id) = self.my_user_id {
      self.query.filter(user_id.eq(my_user_id))
    } else {
      self.query.filter(user_id.is_null())
    };

    let (limit, offset) = limit_and_offset(self.page, self.limit);
    let query = self
      .query
      .limit(limit)
      .offset(offset)
      .filter(removed.eq(false))
      .filter(deleted.eq(false))
      .filter(community_removed.eq(false))
      .filter(community_deleted.eq(false));
=======
    query = query.limit(limit).offset(offset);
>>>>>>> 88402909

    query.load::<PostView>(self.conn)
  }
}

impl PostView {
  pub fn read(
    conn: &PgConnection,
    from_post_id: i32,
    my_user_id: Option<i32>,
  ) -> Result<Self, Error> {
    use super::post_view::post_view::dsl::*;
    use diesel::prelude::*;

    let mut query = post_view.into_boxed();

    query = query.filter(id.eq(from_post_id));

    if let Some(my_user_id) = my_user_id {
      query = query.filter(user_id.eq(my_user_id));
    } else {
      query = query.filter(user_id.is_null());
    };

    query.first::<Self>(conn)
  }
}

#[cfg(test)]
mod tests {
  use super::super::community::*;
  use super::super::post::*;
  use super::super::user::*;
  use super::*;
  #[test]
  fn test_crud() {
    let conn = establish_connection();

    let user_name = "tegan".to_string();
    let community_name = "test_community_3".to_string();
    let post_name = "test post 3".to_string();

    let new_user = UserForm {
      name: user_name.to_owned(),
      fedi_name: "rrf".into(),
      preferred_username: None,
      password_encrypted: "nope".into(),
      email: None,
      updated: None,
      admin: false,
      banned: false,
      show_nsfw: false,
      theme: "darkly".into(),
      default_sort_type: SortType::Hot as i16,
      default_listing_type: ListingType::Subscribed as i16,
    };

    let inserted_user = User_::create(&conn, &new_user).unwrap();

    let new_community = CommunityForm {
      name: community_name.to_owned(),
      title: "nada".to_owned(),
      description: None,
      creator_id: inserted_user.id,
      category_id: 1,
      removed: None,
      deleted: None,
      updated: None,
      nsfw: false,
    };

    let inserted_community = Community::create(&conn, &new_community).unwrap();

    let new_post = PostForm {
      name: post_name.to_owned(),
      url: None,
      body: None,
      creator_id: inserted_user.id,
      community_id: inserted_community.id,
      removed: None,
      deleted: None,
      locked: None,
      stickied: None,
      updated: None,
      nsfw: false,
    };

    let inserted_post = Post::create(&conn, &new_post).unwrap();

    let post_like_form = PostLikeForm {
      post_id: inserted_post.id,
      user_id: inserted_user.id,
      score: 1,
    };

    let inserted_post_like = PostLike::like(&conn, &post_like_form).unwrap();

    let expected_post_like = PostLike {
      id: inserted_post_like.id,
      post_id: inserted_post.id,
      user_id: inserted_user.id,
      published: inserted_post_like.published,
      score: 1,
    };

    let post_like_form = PostLikeForm {
      post_id: inserted_post.id,
      user_id: inserted_user.id,
      score: 1,
    };

    // the non user version
    let expected_post_listing_no_user = PostView {
      user_id: None,
      my_vote: None,
      id: inserted_post.id,
      name: post_name.to_owned(),
      url: None,
      body: None,
      creator_id: inserted_user.id,
      creator_name: user_name.to_owned(),
      banned: false,
      banned_from_community: false,
      community_id: inserted_community.id,
      removed: false,
      deleted: false,
      locked: false,
      stickied: false,
      community_name: community_name.to_owned(),
      community_removed: false,
      community_deleted: false,
      community_nsfw: false,
      number_of_comments: 0,
      score: 1,
      upvotes: 1,
      downvotes: 0,
      hot_rank: 1728,
      published: inserted_post.published,
      updated: None,
      subscribed: None,
      read: None,
      saved: None,
      nsfw: false,
    };

    let expected_post_listing_with_user = PostView {
      user_id: Some(inserted_user.id),
      my_vote: Some(1),
      id: inserted_post.id,
      name: post_name.to_owned(),
      url: None,
      body: None,
      removed: false,
      deleted: false,
      locked: false,
      stickied: false,
      creator_id: inserted_user.id,
      creator_name: user_name.to_owned(),
      banned: false,
      banned_from_community: false,
      community_id: inserted_community.id,
      community_name: community_name.to_owned(),
      community_removed: false,
      community_deleted: false,
      community_nsfw: false,
      number_of_comments: 0,
      score: 1,
      upvotes: 1,
      downvotes: 0,
      hot_rank: 1728,
      published: inserted_post.published,
      updated: None,
      subscribed: None,
      read: None,
      saved: None,
      nsfw: false,
    };

    let read_post_listings_with_user = PostViewQuery::create(
      &conn,
      ListingType::Community,
      &SortType::New,
      false,
      false,
      false,
    )
    .for_community_id(inserted_community.id)
    .my_user_id(inserted_user.id)
    .list()
    .unwrap();

    let read_post_listings_no_user = PostViewQuery::create(
      &conn,
      ListingType::Community,
      &SortType::New,
      false,
      false,
      false,
    )
    .for_community_id(inserted_community.id)
    .list()
    .unwrap();

    let read_post_listing_no_user = PostView::read(&conn, inserted_post.id, None).unwrap();
    let read_post_listing_with_user =
      PostView::read(&conn, inserted_post.id, Some(inserted_user.id)).unwrap();

    let like_removed = PostLike::remove(&conn, &post_like_form).unwrap();
    let num_deleted = Post::delete(&conn, inserted_post.id).unwrap();
    Community::delete(&conn, inserted_community.id).unwrap();
    User_::delete(&conn, inserted_user.id).unwrap();

    // The with user
    assert_eq!(
      expected_post_listing_with_user,
      read_post_listings_with_user[0]
    );
    assert_eq!(expected_post_listing_with_user, read_post_listing_with_user);
    assert_eq!(1, read_post_listings_with_user.len());

    // Without the user
    assert_eq!(expected_post_listing_no_user, read_post_listings_no_user[0]);
    assert_eq!(expected_post_listing_no_user, read_post_listing_no_user);
    assert_eq!(1, read_post_listings_no_user.len());

    // assert_eq!(expected_post, inserted_post);
    // assert_eq!(expected_post, updated_post);
    assert_eq!(expected_post_like, inserted_post_like);
    assert_eq!(1, like_removed);
    assert_eq!(1, num_deleted);
  }
}<|MERGE_RESOLUTION|>--- conflicted
+++ resolved
@@ -79,6 +79,7 @@
   conn: &'a PgConnection,
   query: BoxedQuery<'a, Pg>,
   my_user_id: Option<i32>,
+  for_creator_id: Option<i32>,
   page: Option<i64>,
   limit: Option<i64>,
 }
@@ -96,44 +97,7 @@
 
     let mut query = post_view.into_boxed();
 
-<<<<<<< HEAD
     match r#type {
-=======
-    // If its for a specific user, show the removed / deleted
-    if let Some(for_creator_id) = for_creator_id {
-      query = query.filter(creator_id.eq(for_creator_id));
-    } else {
-      query = query
-        .filter(removed.eq(false))
-        .filter(deleted.eq(false))
-        .filter(community_removed.eq(false))
-        .filter(community_deleted.eq(false));
-    };
-
-    if let Some(search_term) = search_term {
-      query = query.filter(name.ilike(fuzzy_search(&search_term)));
-    };
-
-    if let Some(url_search) = url_search {
-      query = query.filter(url.eq(url_search));
-    };
-
-    if let Some(for_community_id) = for_community_id {
-      query = query.filter(community_id.eq(for_community_id));
-      query = query.then_order_by(stickied.desc());
-    };
-
-    // TODO these are wrong, bc they'll only show saved for your logged in user, not theirs
-    if saved_only {
-      query = query.filter(saved.eq(true));
-    };
-
-    if unread_only {
-      query = query.filter(read.eq(false));
-    };
-
-    match type_ {
->>>>>>> 88402909
       ListingType::Subscribed => {
         query = query.filter(subscribed.eq(true));
       }
@@ -160,7 +124,6 @@
         .then_order_by(score.desc()),
     };
 
-<<<<<<< HEAD
     if !show_nsfw {
       query = query
         .filter(nsfw.eq(false))
@@ -180,6 +143,7 @@
       conn,
       query,
       my_user_id: None,
+      for_creator_id: None,
       page: None,
       limit: None,
     }
@@ -200,8 +164,7 @@
   }
 
   pub fn for_creator_id(mut self, for_creator_id: i32) -> Self {
-    use super::post_view::post_view::dsl::*;
-    self.query = self.query.filter(creator_id.eq(for_creator_id));
+    self.for_creator_id = Some(for_creator_id);
     self
   }
 
@@ -276,6 +239,17 @@
     } else {
       self.query.filter(user_id.is_null())
     };
+
+    // If its for a specific user, show the removed / deleted
+    if let Some(for_creator_id) = self.for_creator_id {
+      self.query = self.query.filter(creator_id.eq(for_creator_id));
+    } else {
+      self.query = self.query
+        .filter(removed.eq(false))
+        .filter(deleted.eq(false))
+        .filter(community_removed.eq(false))
+        .filter(community_deleted.eq(false));
+    }
 
     let (limit, offset) = limit_and_offset(self.page, self.limit);
     let query = self
@@ -286,9 +260,6 @@
       .filter(deleted.eq(false))
       .filter(community_removed.eq(false))
       .filter(community_deleted.eq(false));
-=======
-    query = query.limit(limit).offset(offset);
->>>>>>> 88402909
 
     query.load::<PostView>(self.conn)
   }
