--- conflicted
+++ resolved
@@ -54,17 +54,7 @@
         settings.front_end_dir.to_owned() + "/documentation",
       ))
   })
-<<<<<<< HEAD
-  .bind((settings.bind, settings.port))
-  .unwrap()
-  .start();
-
-  println!("Started http server at {}:{}", settings.bind, settings.port);
-
-  let _ = sys.run();
-=======
   .bind((settings.bind, settings.port))?
   .run()
   .await
->>>>>>> b300db47
 }