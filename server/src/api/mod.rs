use crate::db::category::*;
use crate::db::comment::*;
use crate::db::comment_view::*;
use crate::db::community::*;
use crate::db::community_view::*;
use crate::db::moderator::*;
use crate::db::moderator_views::*;
use crate::db::password_reset_request::*;
use crate::db::post::*;
use crate::db::post_view::*;
use crate::db::private_message::*;
use crate::db::private_message_view::*;
use crate::db::site::*;
use crate::db::site_view::*;
use crate::db::user::*;
use crate::db::user_mention::*;
use crate::db::user_mention_view::*;
use crate::db::user_view::*;
use crate::db::*;
use crate::{extract_usernames, has_slurs, naive_from_unix, naive_now, remove_slurs};
use diesel::PgConnection;
use failure::Error;
use serde::{Deserialize, Serialize};

pub mod comment;
pub mod community;
pub mod post;
pub mod site;
pub mod user;

<<<<<<< HEAD
#[derive(EnumString, ToString, Debug)]
pub enum UserOperation {
  Login,
  Register,
  CreateCommunity,
  CreatePost,
  ListCommunities,
  ListCategories,
  GetPost,
  GetCommunity,
  CreateComment,
  EditComment,
  SaveComment,
  CreateCommentLike,
  GetPosts,
  CreatePostLike,
  EditPost,
  SavePost,
  EditCommunity,
  FollowCommunity,
  GetFollowedCommunities,
  GetUserDetails,
  GetReplies,
  GetUserMentions,
  EditUserMention,
  GetModlog,
  BanFromCommunity,
  AddModToCommunity,
  CreateSite,
  EditSite,
  GetSite,
  AddAdmin,
  BanUser,
  Search,
  MarkAllAsRead,
  SaveUserSettings,
  TransferCommunity,
  TransferSite,
  DeleteAccount,
  PasswordReset,
  PasswordChange,
  CreatePrivateMessage,
  EditPrivateMessage,
  GetPrivateMessages,
}

=======
>>>>>>> 69389f61
#[derive(Fail, Debug)]
#[fail(display = "{{\"error\":\"{}\"}}", message)]
pub struct APIError {
  pub message: String,
}

impl APIError {
  pub fn err(msg: &str) -> Self {
    APIError {
      message: msg.to_string(),
    }
  }
}

pub struct Oper<T> {
  data: T,
}

impl<T> Oper<T> {
  pub fn new(data: T) -> Oper<T> {
    Oper { data }
  }
}

pub trait Perform<T> {
  fn perform(&self, conn: &PgConnection) -> Result<T, Error>
  where
    T: Sized;
}<|MERGE_RESOLUTION|>--- conflicted
+++ resolved
@@ -28,55 +28,6 @@
 pub mod site;
 pub mod user;
 
-<<<<<<< HEAD
-#[derive(EnumString, ToString, Debug)]
-pub enum UserOperation {
-  Login,
-  Register,
-  CreateCommunity,
-  CreatePost,
-  ListCommunities,
-  ListCategories,
-  GetPost,
-  GetCommunity,
-  CreateComment,
-  EditComment,
-  SaveComment,
-  CreateCommentLike,
-  GetPosts,
-  CreatePostLike,
-  EditPost,
-  SavePost,
-  EditCommunity,
-  FollowCommunity,
-  GetFollowedCommunities,
-  GetUserDetails,
-  GetReplies,
-  GetUserMentions,
-  EditUserMention,
-  GetModlog,
-  BanFromCommunity,
-  AddModToCommunity,
-  CreateSite,
-  EditSite,
-  GetSite,
-  AddAdmin,
-  BanUser,
-  Search,
-  MarkAllAsRead,
-  SaveUserSettings,
-  TransferCommunity,
-  TransferSite,
-  DeleteAccount,
-  PasswordReset,
-  PasswordChange,
-  CreatePrivateMessage,
-  EditPrivateMessage,
-  GetPrivateMessages,
-}
-
-=======
->>>>>>> 69389f61
 #[derive(Fail, Debug)]
 #[fail(display = "{{\"error\":\"{}\"}}", message)]
 pub struct APIError {
