use super::*;
use crate::apub;
<<<<<<< HEAD
use crate::settings::Settings;
use actix_web::web;
=======
>>>>>>> b98fa127

pub fn config(cfg: &mut web::ServiceConfig) {
  if Settings::get().federation.enabled {
    println!("federation enabled, host is {}", Settings::get().hostname);
    cfg
      // TODO: check the user/community params for these
      .route(
        "/federation/c/{community_name}/inbox",
        web::post().to(apub::community_inbox::community_inbox),
      )
      .route(
        "/federation/u/{user_name}/inbox",
        web::post().to(apub::user_inbox::user_inbox),
      )
      .route(
        "/federation/c/{community_name}",
        web::get().to(apub::community::get_apub_community_http),
      )
      .route(
        "/federation/c/{community_name}/followers",
        web::get().to(apub::community::get_apub_community_followers),
      )
      .route(
        "/federation/c/{community_name}/outbox",
        web::get().to(apub::community::get_apub_community_outbox),
      )
      .route(
        "/federation/u/{user_name}",
        web::get().to(apub::user::get_apub_user),
      )
      .route(
        "/federation/p/{post_id}",
        web::get().to(apub::post::get_apub_post),
      );
  }
}<|MERGE_RESOLUTION|>--- conflicted
+++ resolved
@@ -1,10 +1,5 @@
 use super::*;
 use crate::apub;
-<<<<<<< HEAD
-use crate::settings::Settings;
-use actix_web::web;
-=======
->>>>>>> b98fa127
 
 pub fn config(cfg: &mut web::ServiceConfig) {
   if Settings::get().federation.enabled {
