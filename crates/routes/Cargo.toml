[package]
name = "lemmy_routes"
<<<<<<< HEAD
version = "0.16.4"
=======
version = "0.16.5"
>>>>>>> 1bd57ee5
edition = "2021"
description = "A link aggregator for the fediverse"
license = "AGPL-3.0"
homepage = "https://join-lemmy.org/"
documentation = "https://join-lemmy.org/docs/en/index.html"

[lib]
doctest = false

[dependencies]
<<<<<<< HEAD
lemmy_utils = { version = "=0.16.4", path = "../utils" }
lemmy_websocket = { version = "=0.16.4", path = "../websocket" }
lemmy_db_views = { version = "=0.16.4", path = "../db_views" }
lemmy_db_views_actor = { version = "=0.16.4", path = "../db_views_actor" }
lemmy_db_schema = { version = "=0.16.4", path = "../db_schema" }
lemmy_api_common = { version = "=0.16.4", path = "../api_common" }
lemmy_apub = { version = "=0.16.4", path = "../apub" }
=======
lemmy_utils = { version = "=0.16.5", path = "../utils" }
lemmy_websocket = { version = "=0.16.5", path = "../websocket" }
lemmy_db_views = { version = "=0.16.5", path = "../db_views" }
lemmy_db_views_actor = { version = "=0.16.5", path = "../db_views_actor" }
lemmy_db_schema = { version = "=0.16.5", path = "../db_schema" }
lemmy_api_common = { version = "=0.16.5", path = "../api_common" }
lemmy_apub = { version = "=0.16.5", path = "../apub" }
>>>>>>> 1bd57ee5
diesel = "1.4.8"
actix-web = { version = "4.0.1", default-features = false, features = ["rustls"] }
anyhow = "1.0.56"
chrono = { version = "0.4.19", features = ["serde"], default-features = false }
futures = "0.3.21"
reqwest = { version = "0.11.10", features = ["stream"] }
reqwest-middleware = "0.1.5"
rss = "2.0.0"
serde = { version = "1.0.136", features = ["derive"] }
url = { version = "2.2.2", features = ["serde"] }
strum = "0.24.0"
once_cell = "1.10.0"
tracing = "0.1.32"
tokio = { version = "1.17.0", features = ["sync"] }<|MERGE_RESOLUTION|>--- conflicted
+++ resolved
@@ -1,10 +1,6 @@
 [package]
 name = "lemmy_routes"
-<<<<<<< HEAD
-version = "0.16.4"
-=======
 version = "0.16.5"
->>>>>>> 1bd57ee5
 edition = "2021"
 description = "A link aggregator for the fediverse"
 license = "AGPL-3.0"
@@ -15,15 +11,6 @@
 doctest = false
 
 [dependencies]
-<<<<<<< HEAD
-lemmy_utils = { version = "=0.16.4", path = "../utils" }
-lemmy_websocket = { version = "=0.16.4", path = "../websocket" }
-lemmy_db_views = { version = "=0.16.4", path = "../db_views" }
-lemmy_db_views_actor = { version = "=0.16.4", path = "../db_views_actor" }
-lemmy_db_schema = { version = "=0.16.4", path = "../db_schema" }
-lemmy_api_common = { version = "=0.16.4", path = "../api_common" }
-lemmy_apub = { version = "=0.16.4", path = "../apub" }
-=======
 lemmy_utils = { version = "=0.16.5", path = "../utils" }
 lemmy_websocket = { version = "=0.16.5", path = "../websocket" }
 lemmy_db_views = { version = "=0.16.5", path = "../db_views" }
@@ -31,7 +18,6 @@
 lemmy_db_schema = { version = "=0.16.5", path = "../db_schema" }
 lemmy_api_common = { version = "=0.16.5", path = "../api_common" }
 lemmy_apub = { version = "=0.16.5", path = "../apub" }
->>>>>>> 1bd57ee5
 diesel = "1.4.8"
 actix-web = { version = "4.0.1", default-features = false, features = ["rustls"] }
 anyhow = "1.0.56"
