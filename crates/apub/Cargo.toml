[package]
name = "lemmy_apub"
<<<<<<< HEAD
version = "0.16.4"
=======
version = "0.16.5"
>>>>>>> 1bd57ee5
edition = "2021"
description = "A link aggregator for the fediverse"
license = "AGPL-3.0"
homepage = "https://join-lemmy.org/"
documentation = "https://join-lemmy.org/docs/en/index.html"

[lib]
name = "lemmy_apub"
path = "src/lib.rs"
doctest = false

[dependencies]
<<<<<<< HEAD
lemmy_utils = { version = "=0.16.4", path = "../utils" }
lemmy_apub_lib = { version = "=0.16.4", path = "../apub_lib" }
lemmy_db_schema = { version = "=0.16.4", path = "../db_schema", features = ["full"] }
lemmy_db_views = { version = "=0.16.4", path = "../db_views", features = ["full"] }
lemmy_db_views_actor = { version = "=0.16.4", path = "../db_views_actor", features = ["full"] }
lemmy_api_common = { version = "=0.16.4", path = "../api_common", features = ["full"] }
lemmy_websocket = { version = "=0.16.4", path = "../websocket" }
=======
lemmy_utils = { version = "=0.16.5", path = "../utils" }
lemmy_apub_lib = { version = "=0.16.5", path = "../apub_lib" }
lemmy_db_schema = { version = "=0.16.5", path = "../db_schema", features = ["full"] }
lemmy_db_views = { version = "=0.16.5", path = "../db_views", features = ["full"] }
lemmy_db_views_actor = { version = "=0.16.5", path = "../db_views_actor", features = ["full"] }
lemmy_api_common = { version = "=0.16.5", path = "../api_common", features = ["full"] }
lemmy_websocket = { version = "=0.16.5", path = "../websocket" }
>>>>>>> 1bd57ee5
diesel = "1.4.8"
activitystreams-kinds = "0.2.1"
chrono = { version = "0.4.19", features = ["serde"], default-features = false }
serde_json = { version = "1.0.79", features = ["preserve_order"] }
serde = { version = "1.0.136", features = ["derive"] }
serde_with = "1.12.0"
actix = "0.13.0"
actix-web = { version = "4.0.1", default-features = false }
actix-rt = { version = "2.7.0", default-features = false }
tracing = "0.1.32"
strum_macros = "0.24.0"
url = { version = "2.2.2", features = ["serde"] }
http = "0.2.6"
http-signature-normalization-actix = { version = "0.6.1", default-features = false, features = ["server", "sha-2"] }
futures = "0.3.21"
itertools = "0.10.3"
uuid = { version = "0.8.2", features = ["serde", "v4"] }
sha2 = "0.10.2"
async-trait = "0.1.53"
anyhow = "1.0.56"
reqwest = { version = "0.11.10", features = ["json"] }
html2md = "0.2.13"
once_cell = "1.10.0"
parking_lot = "0.12.0"

[dev-dependencies]
serial_test = "0.6.0"
assert-json-diff = "2.0.1"
reqwest-middleware = "0.1.5"<|MERGE_RESOLUTION|>--- conflicted
+++ resolved
@@ -1,10 +1,6 @@
 [package]
 name = "lemmy_apub"
-<<<<<<< HEAD
-version = "0.16.4"
-=======
 version = "0.16.5"
->>>>>>> 1bd57ee5
 edition = "2021"
 description = "A link aggregator for the fediverse"
 license = "AGPL-3.0"
@@ -17,15 +13,6 @@
 doctest = false
 
 [dependencies]
-<<<<<<< HEAD
-lemmy_utils = { version = "=0.16.4", path = "../utils" }
-lemmy_apub_lib = { version = "=0.16.4", path = "../apub_lib" }
-lemmy_db_schema = { version = "=0.16.4", path = "../db_schema", features = ["full"] }
-lemmy_db_views = { version = "=0.16.4", path = "../db_views", features = ["full"] }
-lemmy_db_views_actor = { version = "=0.16.4", path = "../db_views_actor", features = ["full"] }
-lemmy_api_common = { version = "=0.16.4", path = "../api_common", features = ["full"] }
-lemmy_websocket = { version = "=0.16.4", path = "../websocket" }
-=======
 lemmy_utils = { version = "=0.16.5", path = "../utils" }
 lemmy_apub_lib = { version = "=0.16.5", path = "../apub_lib" }
 lemmy_db_schema = { version = "=0.16.5", path = "../db_schema", features = ["full"] }
@@ -33,7 +20,6 @@
 lemmy_db_views_actor = { version = "=0.16.5", path = "../db_views_actor", features = ["full"] }
 lemmy_api_common = { version = "=0.16.5", path = "../api_common", features = ["full"] }
 lemmy_websocket = { version = "=0.16.5", path = "../websocket" }
->>>>>>> 1bd57ee5
 diesel = "1.4.8"
 activitystreams-kinds = "0.2.1"
 chrono = { version = "0.4.19", features = ["serde"], default-features = false }
