--- conflicted
+++ resolved
@@ -24,12 +24,8 @@
   pub password: Sensitive<String>,
   pub password_verify: Sensitive<String>,
   pub show_nsfw: bool,
-<<<<<<< HEAD
   /// email is mandatory if email verification is enabled on the server
-  pub email: Option<String>,
-=======
   pub email: Option<Sensitive<String>>,
->>>>>>> 35cbae61
   pub captcha_uuid: Option<String>,
   pub captcha_answer: Option<String>,
   pub honeypot: Option<String>,
@@ -85,15 +81,11 @@
 
 #[derive(Debug, Serialize, Deserialize)]
 pub struct LoginResponse {
-<<<<<<< HEAD
   /// This is None in response to `Register` if email verification is enabled, and in response to
   /// `DeleteAccount`.
-  pub jwt: Option<String>,
+  pub jwt: Option<Sensitive<String>>,
   pub registration_created: bool,
   pub verify_email_sent: bool,
-=======
-  pub jwt: Sensitive<String>,
->>>>>>> 35cbae61
 }
 
 #[derive(Debug, Serialize, Deserialize)]
