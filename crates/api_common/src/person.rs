use lemmy_db_views::{
  comment_view::CommentView,
  post_view::PostView,
  private_message_view::PrivateMessageView,
};
use lemmy_db_views_actor::{
  community_follower_view::CommunityFollowerView,
  community_moderator_view::CommunityModeratorView,
  person_mention_view::PersonMentionView,
  person_view::PersonViewSafe,
};
use serde::{Deserialize, Serialize};

#[derive(Deserialize, Debug)]
pub struct Login {
  pub username_or_email: String,
  pub password: String,
}
use lemmy_db_schema::{CommunityId, PersonId, PersonMentionId, PrivateMessageId};

#[derive(Deserialize)]
pub struct Register {
  pub username: String,
  pub email: Option<String>,
  pub password: String,
  pub password_verify: String,
  pub show_nsfw: bool,
  pub captcha_uuid: Option<String>,
  pub captcha_answer: Option<String>,
}

#[derive(Deserialize)]
pub struct GetCaptcha {}

#[derive(Serialize)]
pub struct GetCaptchaResponse {
  pub ok: Option<CaptchaResponse>, // Will be None if captchas are disabled
}

#[derive(Serialize)]
pub struct CaptchaResponse {
  pub png: String, // A Base64 encoded png
  pub wav: String, // A Base64 encoded wav audio
  pub uuid: String,
}

#[derive(Deserialize)]
pub struct SaveUserSettings {
  pub show_nsfw: Option<bool>,
  pub show_scores: Option<bool>,
  pub show_avatars: Option<bool>,
  pub theme: Option<String>,
  pub default_sort_type: Option<i16>,
  pub default_listing_type: Option<i16>,
  pub lang: Option<String>,
  pub avatar: Option<String>,
  pub banner: Option<String>,
  pub display_name: Option<String>,
  pub email: Option<String>,
  pub bio: Option<String>,
  pub matrix_user_id: Option<String>,
<<<<<<< HEAD
  pub show_avatars: Option<bool>,
=======
  pub new_password: Option<String>,
  pub new_password_verify: Option<String>,
  pub old_password: Option<String>,
>>>>>>> a4c2421e
  pub send_notifications_to_email: Option<bool>,
  pub auth: String,
}

#[derive(Deserialize)]
pub struct ChangePassword {
  pub new_password: String,
  pub new_password_verify: String,
  pub old_password: String,
  pub auth: String,
}

#[derive(Serialize)]
pub struct LoginResponse {
  pub jwt: String,
}

#[derive(Deserialize)]
pub struct GetPersonDetails {
  pub person_id: Option<PersonId>,
  pub username: Option<String>,
  pub sort: String,
  pub page: Option<i64>,
  pub limit: Option<i64>,
  pub community_id: Option<CommunityId>,
  pub saved_only: bool,
  pub auth: Option<String>,
}

#[derive(Serialize)]
pub struct GetPersonDetailsResponse {
  pub person_view: PersonViewSafe,
  pub follows: Vec<CommunityFollowerView>,
  pub moderates: Vec<CommunityModeratorView>,
  pub comments: Vec<CommentView>,
  pub posts: Vec<PostView>,
}

#[derive(Serialize)]
pub struct GetRepliesResponse {
  pub replies: Vec<CommentView>,
}

#[derive(Serialize)]
pub struct GetPersonMentionsResponse {
  pub mentions: Vec<PersonMentionView>,
}

#[derive(Deserialize)]
pub struct MarkAllAsRead {
  pub auth: String,
}

#[derive(Deserialize)]
pub struct AddAdmin {
  pub person_id: PersonId,
  pub added: bool,
  pub auth: String,
}

#[derive(Serialize, Clone)]
pub struct AddAdminResponse {
  pub admins: Vec<PersonViewSafe>,
}

#[derive(Deserialize)]
pub struct BanPerson {
  pub person_id: PersonId,
  pub ban: bool,
  pub remove_data: bool,
  pub reason: Option<String>,
  pub expires: Option<i64>,
  pub auth: String,
}

#[derive(Serialize, Clone)]
pub struct BanPersonResponse {
  pub person_view: PersonViewSafe,
  pub banned: bool,
}

#[derive(Deserialize)]
pub struct GetReplies {
  pub sort: String,
  pub page: Option<i64>,
  pub limit: Option<i64>,
  pub unread_only: bool,
  pub auth: String,
}

#[derive(Deserialize)]
pub struct GetPersonMentions {
  pub sort: String,
  pub page: Option<i64>,
  pub limit: Option<i64>,
  pub unread_only: bool,
  pub auth: String,
}

#[derive(Deserialize)]
pub struct MarkPersonMentionAsRead {
  pub person_mention_id: PersonMentionId,
  pub read: bool,
  pub auth: String,
}

#[derive(Serialize, Clone)]
pub struct PersonMentionResponse {
  pub person_mention_view: PersonMentionView,
}

#[derive(Deserialize)]
pub struct DeleteAccount {
  pub password: String,
  pub auth: String,
}

#[derive(Deserialize)]
pub struct PasswordReset {
  pub email: String,
}

#[derive(Serialize, Clone)]
pub struct PasswordResetResponse {}

#[derive(Deserialize)]
pub struct PasswordChange {
  pub token: String,
  pub password: String,
  pub password_verify: String,
}

#[derive(Deserialize)]
pub struct CreatePrivateMessage {
  pub content: String,
  pub recipient_id: PersonId,
  pub auth: String,
}

#[derive(Deserialize)]
pub struct EditPrivateMessage {
  pub private_message_id: PrivateMessageId,
  pub content: String,
  pub auth: String,
}

#[derive(Deserialize)]
pub struct DeletePrivateMessage {
  pub private_message_id: PrivateMessageId,
  pub deleted: bool,
  pub auth: String,
}

#[derive(Deserialize)]
pub struct MarkPrivateMessageAsRead {
  pub private_message_id: PrivateMessageId,
  pub read: bool,
  pub auth: String,
}

#[derive(Deserialize)]
pub struct GetPrivateMessages {
  pub unread_only: bool,
  pub page: Option<i64>,
  pub limit: Option<i64>,
  pub auth: String,
}

#[derive(Serialize, Clone)]
pub struct PrivateMessagesResponse {
  pub private_messages: Vec<PrivateMessageView>,
}

#[derive(Serialize, Clone)]
pub struct PrivateMessageResponse {
  pub private_message_view: PrivateMessageView,
}

#[derive(Serialize, Deserialize, Debug)]
pub struct GetReportCount {
  pub community: Option<CommunityId>,
  pub auth: String,
}

#[derive(Serialize, Deserialize, Clone, Debug)]
pub struct GetReportCountResponse {
  pub community: Option<CommunityId>,
  pub comment_reports: i64,
  pub post_reports: i64,
}<|MERGE_RESOLUTION|>--- conflicted
+++ resolved
@@ -48,7 +48,6 @@
 pub struct SaveUserSettings {
   pub show_nsfw: Option<bool>,
   pub show_scores: Option<bool>,
-  pub show_avatars: Option<bool>,
   pub theme: Option<String>,
   pub default_sort_type: Option<i16>,
   pub default_listing_type: Option<i16>,
@@ -59,13 +58,10 @@
   pub email: Option<String>,
   pub bio: Option<String>,
   pub matrix_user_id: Option<String>,
-<<<<<<< HEAD
   pub show_avatars: Option<bool>,
-=======
   pub new_password: Option<String>,
   pub new_password_verify: Option<String>,
   pub old_password: Option<String>,
->>>>>>> a4c2421e
   pub send_notifications_to_email: Option<bool>,
   pub auth: String,
 }
