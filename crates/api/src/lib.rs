use actix_web::{web, web::Data};
use lemmy_api_structs::{
  blocking,
  comment::*,
  community::*,
  person::*,
  post::*,
  site::*,
  websocket::*,
};
use lemmy_db_queries::{
  source::{
    community::{CommunityModerator_, Community_},
    site::Site_,
  },
  Crud,
  DbPool,
};
use lemmy_db_schema::{
  source::{
    community::{Community, CommunityModerator},
    post::Post,
    site::Site,
  },
  CommunityId,
  LocalUserId,
  PersonId,
  PostId,
};
use lemmy_db_views::local_user_view::{LocalUserSettingsView, LocalUserView};
use lemmy_db_views_actor::{
  community_person_ban_view::CommunityPersonBanView,
  community_view::CommunityView,
};
use lemmy_utils::{
  claims::Claims,
  settings::structs::Settings,
  ApiError,
  ConnectionId,
  LemmyError,
};
use lemmy_websocket::{serialize_websocket_message, LemmyContext, UserOperation};
use serde::Deserialize;
use std::{env, process::Command};
use url::Url;

pub mod comment;
pub mod community;
pub mod local_user;
pub mod post;
pub mod routes;
pub mod site;
pub mod websocket;

#[async_trait::async_trait(?Send)]
pub trait Perform {
  type Response: serde::ser::Serialize + Send;

  async fn perform(
    &self,
    context: &Data<LemmyContext>,
    websocket_id: Option<ConnectionId>,
  ) -> Result<Self::Response, LemmyError>;
}

pub(crate) async fn is_mod_or_admin(
  pool: &DbPool,
  person_id: PersonId,
  community_id: CommunityId,
) -> Result<(), LemmyError> {
  let is_mod_or_admin = blocking(pool, move |conn| {
    CommunityView::is_mod_or_admin(conn, person_id, community_id)
  })
  .await?;
  if !is_mod_or_admin {
    return Err(ApiError::err("not_a_mod_or_admin").into());
  }
  Ok(())
}

pub fn is_admin(local_user_view: &LocalUserView) -> Result<(), LemmyError> {
  if !local_user_view.local_user.admin {
    return Err(ApiError::err("not_an_admin").into());
  }
  Ok(())
}

pub(crate) async fn get_post(post_id: PostId, pool: &DbPool) -> Result<Post, LemmyError> {
  match blocking(pool, move |conn| Post::read(conn, post_id)).await? {
    Ok(post) => Ok(post),
    Err(_e) => Err(ApiError::err("couldnt_find_post").into()),
  }
}

pub(crate) async fn get_local_user_view_from_jwt(
  jwt: &str,
  pool: &DbPool,
) -> Result<LocalUserView, LemmyError> {
  let claims = match Claims::decode(&jwt) {
    Ok(claims) => claims.claims,
    Err(_e) => return Err(ApiError::err("not_logged_in").into()),
  };
  let local_user_id = LocalUserId(claims.local_user_id);
  let local_user_view =
    blocking(pool, move |conn| LocalUserView::read(conn, local_user_id)).await??;
  // Check for a site ban
  if local_user_view.person.banned {
    return Err(ApiError::err("site_ban").into());
  }
<<<<<<< HEAD
  Ok(local_user_view)
=======
  // if user's token was issued before user's password reset.
  let user_validation_time = user.validator_time.timestamp_millis() / 1000;
  if user_validation_time > claims.iat {
    return Err(ApiError::err("not_logged_in").into());
  }
  Ok(user)
>>>>>>> 360d4ea8
}

pub(crate) async fn get_local_user_view_from_jwt_opt(
  jwt: &Option<String>,
  pool: &DbPool,
) -> Result<Option<LocalUserView>, LemmyError> {
  match jwt {
    Some(jwt) => Ok(Some(get_local_user_view_from_jwt(jwt, pool).await?)),
    None => Ok(None),
  }
}

pub(crate) async fn get_local_user_settings_view_from_jwt(
  jwt: &str,
  pool: &DbPool,
) -> Result<LocalUserSettingsView, LemmyError> {
  let claims = match Claims::decode(&jwt) {
    Ok(claims) => claims.claims,
    Err(_e) => return Err(ApiError::err("not_logged_in").into()),
  };
  let local_user_id = LocalUserId(claims.local_user_id);
  let local_user_view = blocking(pool, move |conn| {
    LocalUserSettingsView::read(conn, local_user_id)
  })
  .await??;
  // Check for a site ban
  if local_user_view.person.banned {
    return Err(ApiError::err("site_ban").into());
  }
<<<<<<< HEAD
  Ok(local_user_view)
=======
  // if user's token was issued before user's password reset.
  let user_validation_time = user.validator_time.timestamp_millis() / 1000;
  if user_validation_time > claims.iat {
    return Err(ApiError::err("not_logged_in").into());
  }
  Ok(user)
>>>>>>> 360d4ea8
}

pub(crate) async fn get_local_user_settings_view_from_jwt_opt(
  jwt: &Option<String>,
  pool: &DbPool,
) -> Result<Option<LocalUserSettingsView>, LemmyError> {
  match jwt {
    Some(jwt) => Ok(Some(
      get_local_user_settings_view_from_jwt(jwt, pool).await?,
    )),
    None => Ok(None),
  }
}

pub(crate) async fn check_community_ban(
  person_id: PersonId,
  community_id: CommunityId,
  pool: &DbPool,
) -> Result<(), LemmyError> {
  let is_banned =
    move |conn: &'_ _| CommunityPersonBanView::get(conn, person_id, community_id).is_ok();
  if blocking(pool, is_banned).await? {
    Err(ApiError::err("community_ban").into())
  } else {
    Ok(())
  }
}

pub(crate) async fn check_downvotes_enabled(score: i16, pool: &DbPool) -> Result<(), LemmyError> {
  if score == -1 {
    let site = blocking(pool, move |conn| Site::read_simple(conn)).await??;
    if !site.enable_downvotes {
      return Err(ApiError::err("downvotes_disabled").into());
    }
  }
  Ok(())
}

/// Returns a list of communities that the user moderates
/// or if a community_id is supplied validates the user is a moderator
/// of that community and returns the community id in a vec
///
/// * `person_id` - the person id of the moderator
/// * `community_id` - optional community id to check for moderator privileges
/// * `pool` - the diesel db pool
pub(crate) async fn collect_moderated_communities(
  person_id: PersonId,
  community_id: Option<CommunityId>,
  pool: &DbPool,
) -> Result<Vec<CommunityId>, LemmyError> {
  if let Some(community_id) = community_id {
    // if the user provides a community_id, just check for mod/admin privileges
    is_mod_or_admin(pool, person_id, community_id).await?;
    Ok(vec![community_id])
  } else {
    let ids = blocking(pool, move |conn: &'_ _| {
      CommunityModerator::get_person_moderated_communities(conn, person_id)
    })
    .await??;
    Ok(ids)
  }
}

pub(crate) async fn build_federated_instances(
  pool: &DbPool,
) -> Result<Option<FederatedInstances>, LemmyError> {
  if Settings::get().federation().enabled {
    let distinct_communities = blocking(pool, move |conn| {
      Community::distinct_federated_communities(conn)
    })
    .await??;

    let allowed = Settings::get().get_allowed_instances();
    let blocked = Settings::get().get_blocked_instances();

    let mut linked = distinct_communities
      .iter()
      .map(|actor_id| Ok(Url::parse(actor_id)?.host_str().unwrap_or("").to_string()))
      .collect::<Result<Vec<String>, LemmyError>>()?;

    if let Some(allowed) = allowed.as_ref() {
      linked.extend_from_slice(allowed);
    }

    if let Some(blocked) = blocked.as_ref() {
      linked.retain(|a| !blocked.contains(a) && !a.eq(&Settings::get().hostname()));
    }

    // Sort and remove dupes
    linked.sort_unstable();
    linked.dedup();

    Ok(Some(FederatedInstances {
      linked,
      allowed,
      blocked,
    }))
  } else {
    Ok(None)
  }
}

pub async fn match_websocket_operation(
  context: LemmyContext,
  id: ConnectionId,
  op: UserOperation,
  data: &str,
) -> Result<String, LemmyError> {
  match op {
    // User ops
    UserOperation::Login => do_websocket_operation::<Login>(context, id, op, data).await,
    UserOperation::Register => do_websocket_operation::<Register>(context, id, op, data).await,
    UserOperation::GetCaptcha => do_websocket_operation::<GetCaptcha>(context, id, op, data).await,
    UserOperation::GetPersonDetails => {
      do_websocket_operation::<GetPersonDetails>(context, id, op, data).await
    }
    UserOperation::GetReplies => do_websocket_operation::<GetReplies>(context, id, op, data).await,
    UserOperation::AddAdmin => do_websocket_operation::<AddAdmin>(context, id, op, data).await,
    UserOperation::BanPerson => do_websocket_operation::<BanPerson>(context, id, op, data).await,
    UserOperation::GetPersonMentions => {
      do_websocket_operation::<GetPersonMentions>(context, id, op, data).await
    }
    UserOperation::MarkPersonMentionAsRead => {
      do_websocket_operation::<MarkPersonMentionAsRead>(context, id, op, data).await
    }
    UserOperation::MarkAllAsRead => {
      do_websocket_operation::<MarkAllAsRead>(context, id, op, data).await
    }
    UserOperation::DeleteAccount => {
      do_websocket_operation::<DeleteAccount>(context, id, op, data).await
    }
    UserOperation::PasswordReset => {
      do_websocket_operation::<PasswordReset>(context, id, op, data).await
    }
    UserOperation::PasswordChange => {
      do_websocket_operation::<PasswordChange>(context, id, op, data).await
    }
    UserOperation::UserJoin => do_websocket_operation::<UserJoin>(context, id, op, data).await,
    UserOperation::PostJoin => do_websocket_operation::<PostJoin>(context, id, op, data).await,
    UserOperation::CommunityJoin => {
      do_websocket_operation::<CommunityJoin>(context, id, op, data).await
    }
    UserOperation::ModJoin => do_websocket_operation::<ModJoin>(context, id, op, data).await,
    UserOperation::SaveUserSettings => {
      do_websocket_operation::<SaveUserSettings>(context, id, op, data).await
    }
    UserOperation::GetReportCount => {
      do_websocket_operation::<GetReportCount>(context, id, op, data).await
    }

    // Private Message ops
    UserOperation::CreatePrivateMessage => {
      do_websocket_operation::<CreatePrivateMessage>(context, id, op, data).await
    }
    UserOperation::EditPrivateMessage => {
      do_websocket_operation::<EditPrivateMessage>(context, id, op, data).await
    }
    UserOperation::DeletePrivateMessage => {
      do_websocket_operation::<DeletePrivateMessage>(context, id, op, data).await
    }
    UserOperation::MarkPrivateMessageAsRead => {
      do_websocket_operation::<MarkPrivateMessageAsRead>(context, id, op, data).await
    }
    UserOperation::GetPrivateMessages => {
      do_websocket_operation::<GetPrivateMessages>(context, id, op, data).await
    }

    // Site ops
    UserOperation::GetModlog => do_websocket_operation::<GetModlog>(context, id, op, data).await,
    UserOperation::CreateSite => do_websocket_operation::<CreateSite>(context, id, op, data).await,
    UserOperation::EditSite => do_websocket_operation::<EditSite>(context, id, op, data).await,
    UserOperation::GetSite => do_websocket_operation::<GetSite>(context, id, op, data).await,
    UserOperation::GetSiteConfig => {
      do_websocket_operation::<GetSiteConfig>(context, id, op, data).await
    }
    UserOperation::SaveSiteConfig => {
      do_websocket_operation::<SaveSiteConfig>(context, id, op, data).await
    }
    UserOperation::Search => do_websocket_operation::<Search>(context, id, op, data).await,
    UserOperation::TransferCommunity => {
      do_websocket_operation::<TransferCommunity>(context, id, op, data).await
    }
    UserOperation::TransferSite => {
      do_websocket_operation::<TransferSite>(context, id, op, data).await
    }

    // Community ops
    UserOperation::GetCommunity => {
      do_websocket_operation::<GetCommunity>(context, id, op, data).await
    }
    UserOperation::ListCommunities => {
      do_websocket_operation::<ListCommunities>(context, id, op, data).await
    }
    UserOperation::CreateCommunity => {
      do_websocket_operation::<CreateCommunity>(context, id, op, data).await
    }
    UserOperation::EditCommunity => {
      do_websocket_operation::<EditCommunity>(context, id, op, data).await
    }
    UserOperation::DeleteCommunity => {
      do_websocket_operation::<DeleteCommunity>(context, id, op, data).await
    }
    UserOperation::RemoveCommunity => {
      do_websocket_operation::<RemoveCommunity>(context, id, op, data).await
    }
    UserOperation::FollowCommunity => {
      do_websocket_operation::<FollowCommunity>(context, id, op, data).await
    }
    UserOperation::GetFollowedCommunities => {
      do_websocket_operation::<GetFollowedCommunities>(context, id, op, data).await
    }
    UserOperation::BanFromCommunity => {
      do_websocket_operation::<BanFromCommunity>(context, id, op, data).await
    }
    UserOperation::AddModToCommunity => {
      do_websocket_operation::<AddModToCommunity>(context, id, op, data).await
    }

    // Post ops
    UserOperation::CreatePost => do_websocket_operation::<CreatePost>(context, id, op, data).await,
    UserOperation::GetPost => do_websocket_operation::<GetPost>(context, id, op, data).await,
    UserOperation::GetPosts => do_websocket_operation::<GetPosts>(context, id, op, data).await,
    UserOperation::EditPost => do_websocket_operation::<EditPost>(context, id, op, data).await,
    UserOperation::DeletePost => do_websocket_operation::<DeletePost>(context, id, op, data).await,
    UserOperation::RemovePost => do_websocket_operation::<RemovePost>(context, id, op, data).await,
    UserOperation::LockPost => do_websocket_operation::<LockPost>(context, id, op, data).await,
    UserOperation::StickyPost => do_websocket_operation::<StickyPost>(context, id, op, data).await,
    UserOperation::CreatePostLike => {
      do_websocket_operation::<CreatePostLike>(context, id, op, data).await
    }
    UserOperation::SavePost => do_websocket_operation::<SavePost>(context, id, op, data).await,
    UserOperation::CreatePostReport => {
      do_websocket_operation::<CreatePostReport>(context, id, op, data).await
    }
    UserOperation::ListPostReports => {
      do_websocket_operation::<ListPostReports>(context, id, op, data).await
    }
    UserOperation::ResolvePostReport => {
      do_websocket_operation::<ResolvePostReport>(context, id, op, data).await
    }

    // Comment ops
    UserOperation::CreateComment => {
      do_websocket_operation::<CreateComment>(context, id, op, data).await
    }
    UserOperation::EditComment => {
      do_websocket_operation::<EditComment>(context, id, op, data).await
    }
    UserOperation::DeleteComment => {
      do_websocket_operation::<DeleteComment>(context, id, op, data).await
    }
    UserOperation::RemoveComment => {
      do_websocket_operation::<RemoveComment>(context, id, op, data).await
    }
    UserOperation::MarkCommentAsRead => {
      do_websocket_operation::<MarkCommentAsRead>(context, id, op, data).await
    }
    UserOperation::SaveComment => {
      do_websocket_operation::<SaveComment>(context, id, op, data).await
    }
    UserOperation::GetComments => {
      do_websocket_operation::<GetComments>(context, id, op, data).await
    }
    UserOperation::CreateCommentLike => {
      do_websocket_operation::<CreateCommentLike>(context, id, op, data).await
    }
    UserOperation::CreateCommentReport => {
      do_websocket_operation::<CreateCommentReport>(context, id, op, data).await
    }
    UserOperation::ListCommentReports => {
      do_websocket_operation::<ListCommentReports>(context, id, op, data).await
    }
    UserOperation::ResolveCommentReport => {
      do_websocket_operation::<ResolveCommentReport>(context, id, op, data).await
    }
  }
}

async fn do_websocket_operation<'a, 'b, Data>(
  context: LemmyContext,
  id: ConnectionId,
  op: UserOperation,
  data: &str,
) -> Result<String, LemmyError>
where
  for<'de> Data: Deserialize<'de> + 'a,
  Data: Perform,
{
  let parsed_data: Data = serde_json::from_str(&data)?;
  let res = parsed_data
    .perform(&web::Data::new(context), Some(id))
    .await?;
  serialize_websocket_message(&op, &res)
}

pub(crate) fn captcha_espeak_wav_base64(captcha: &str) -> Result<String, LemmyError> {
  let mut built_text = String::new();

  // Building proper speech text for espeak
  for mut c in captcha.chars() {
    let new_str = if c.is_alphabetic() {
      if c.is_lowercase() {
        c.make_ascii_uppercase();
        format!("lower case {} ... ", c)
      } else {
        c.make_ascii_uppercase();
        format!("capital {} ... ", c)
      }
    } else {
      format!("{} ...", c)
    };

    built_text.push_str(&new_str);
  }

  espeak_wav_base64(&built_text)
}

pub(crate) fn espeak_wav_base64(text: &str) -> Result<String, LemmyError> {
  // Make a temp file path
  let uuid = uuid::Uuid::new_v4().to_string();
  let file_path = format!(
    "{}/lemmy_espeak_{}.wav",
    env::temp_dir().to_string_lossy(),
    &uuid
  );

  // Write the wav file
  Command::new("espeak")
    .arg("-w")
    .arg(&file_path)
    .arg(text)
    .status()?;

  // Read the wav file bytes
  let bytes = std::fs::read(&file_path)?;

  // Delete the file
  std::fs::remove_file(file_path)?;

  // Convert to base64
  let base64 = base64::encode(bytes);

  Ok(base64)
}

/// Checks the password length
pub(crate) fn password_length_check(pass: &str) -> Result<(), LemmyError> {
  if pass.len() > 60 {
    Err(ApiError::err("invalid_password").into())
  } else {
    Ok(())
  }
}

#[cfg(test)]
mod tests {
  use crate::{captcha_espeak_wav_base64, get_user_from_jwt, get_user_safe_settings_from_jwt};
  use lemmy_db_queries::{
    establish_pooled_connection,
    source::user::User,
    Crud,
    ListingType,
    SortType,
  };
  use lemmy_db_schema::source::user::{UserForm, User_};
  use lemmy_utils::claims::Claims;
  use std::{
    env::{current_dir, set_current_dir},
    path::PathBuf,
  };

  #[actix_rt::test]
  async fn test_should_not_validate_user_token_after_password_change() {
    struct CwdGuard(PathBuf);
    impl Drop for CwdGuard {
      fn drop(&mut self) {
        let _ = set_current_dir(&self.0);
      }
    }

    let _dir_bkp = CwdGuard(current_dir().unwrap());

    // so configs could be read
    let _ = set_current_dir("../..");

    let conn = establish_pooled_connection();

    let new_user = UserForm {
      name: "user_df342sgf".into(),
      preferred_username: None,
      password_encrypted: "nope".into(),
      email: None,
      matrix_user_id: None,
      avatar: None,
      banner: None,
      admin: false,
      banned: Some(false),
      published: None,
      updated: None,
      show_nsfw: false,
      theme: "browser".into(),
      default_sort_type: SortType::Hot as i16,
      default_listing_type: ListingType::Subscribed as i16,
      lang: "browser".into(),
      show_avatars: true,
      send_notifications_to_email: false,
      actor_id: None,
      bio: None,
      local: true,
      private_key: None,
      public_key: None,
      last_refreshed_at: None,
      inbox_url: None,
      shared_inbox_url: None,
    };

    let inserted_user: User_ = User_::create(&conn.get().unwrap(), &new_user).unwrap();

    let jwt_token = Claims::jwt(inserted_user.id, String::from("my-host.com")).unwrap();

    get_user_from_jwt(&jwt_token, &conn)
      .await
      .expect("User should be decoded");

    get_user_safe_settings_from_jwt(&jwt_token, &conn)
      .await
      .expect("User should be decoded");

    std::thread::sleep(std::time::Duration::from_secs(1));

    User_::update_password(&conn.get().unwrap(), inserted_user.id, &"password111").unwrap();

    get_user_from_jwt(&jwt_token, &conn)
      .await
      .expect_err("JWT decode should fail after password change");

    get_user_safe_settings_from_jwt(&jwt_token, &conn)
      .await
      .expect_err("JWT decode should fail after password change");
  }

  #[test]
  fn test_espeak() {
    assert!(captcha_espeak_wav_base64("WxRt2l").is_ok())
  }
}<|MERGE_RESOLUTION|>--- conflicted
+++ resolved
@@ -100,23 +100,30 @@
     Ok(claims) => claims.claims,
     Err(_e) => return Err(ApiError::err("not_logged_in").into()),
   };
-  let local_user_id = LocalUserId(claims.local_user_id);
+  let local_user_id = LocalUserId(claims.sub);
   let local_user_view =
     blocking(pool, move |conn| LocalUserView::read(conn, local_user_id)).await??;
   // Check for a site ban
   if local_user_view.person.banned {
     return Err(ApiError::err("site_ban").into());
   }
-<<<<<<< HEAD
+
+  check_validator_time(&local_user_view.local_user.validator_time, &claims)?;
+
   Ok(local_user_view)
-=======
-  // if user's token was issued before user's password reset.
-  let user_validation_time = user.validator_time.timestamp_millis() / 1000;
+}
+
+/// Checks if user's token was issued before user's password reset.
+pub(crate) fn check_validator_time(
+  validator_time: &chrono::NaiveDateTime,
+  claims: &Claims,
+) -> Result<(), LemmyError> {
+  let user_validation_time = validator_time.timestamp_millis() / 1000;
   if user_validation_time > claims.iat {
-    return Err(ApiError::err("not_logged_in").into());
-  }
-  Ok(user)
->>>>>>> 360d4ea8
+    Err(ApiError::err("not_logged_in").into())
+  } else {
+    Ok(())
+  }
 }
 
 pub(crate) async fn get_local_user_view_from_jwt_opt(
@@ -137,7 +144,7 @@
     Ok(claims) => claims.claims,
     Err(_e) => return Err(ApiError::err("not_logged_in").into()),
   };
-  let local_user_id = LocalUserId(claims.local_user_id);
+  let local_user_id = LocalUserId(claims.sub);
   let local_user_view = blocking(pool, move |conn| {
     LocalUserSettingsView::read(conn, local_user_id)
   })
@@ -146,16 +153,10 @@
   if local_user_view.person.banned {
     return Err(ApiError::err("site_ban").into());
   }
-<<<<<<< HEAD
+
+  check_validator_time(&local_user_view.local_user.validator_time, &claims)?;
+
   Ok(local_user_view)
-=======
-  // if user's token was issued before user's password reset.
-  let user_validation_time = user.validator_time.timestamp_millis() / 1000;
-  if user_validation_time > claims.iat {
-    return Err(ApiError::err("not_logged_in").into());
-  }
-  Ok(user)
->>>>>>> 360d4ea8
 }
 
 pub(crate) async fn get_local_user_settings_view_from_jwt_opt(
@@ -513,59 +514,30 @@
 
 #[cfg(test)]
 mod tests {
-  use crate::{captcha_espeak_wav_base64, get_user_from_jwt, get_user_safe_settings_from_jwt};
-  use lemmy_db_queries::{
-    establish_pooled_connection,
-    source::user::User,
-    Crud,
-    ListingType,
-    SortType,
+  use crate::{captcha_espeak_wav_base64, check_validator_time};
+  use lemmy_db_queries::{establish_unpooled_connection, source::local_user::LocalUser_, Crud};
+  use lemmy_db_schema::source::{
+    local_user::{LocalUser, LocalUserForm},
+    person::{Person, PersonForm},
   };
-  use lemmy_db_schema::source::user::{UserForm, User_};
   use lemmy_utils::claims::Claims;
-  use std::{
-    env::{current_dir, set_current_dir},
-    path::PathBuf,
-  };
-
-  #[actix_rt::test]
-  async fn test_should_not_validate_user_token_after_password_change() {
-    struct CwdGuard(PathBuf);
-    impl Drop for CwdGuard {
-      fn drop(&mut self) {
-        let _ = set_current_dir(&self.0);
-      }
-    }
-
-    let _dir_bkp = CwdGuard(current_dir().unwrap());
-
-    // so configs could be read
-    let _ = set_current_dir("../..");
-
-    let conn = establish_pooled_connection();
-
-    let new_user = UserForm {
-      name: "user_df342sgf".into(),
+
+  #[test]
+  fn test_should_not_validate_user_token_after_password_change() {
+    let conn = establish_unpooled_connection();
+
+    let new_person = PersonForm {
+      name: "Gerry9812".into(),
       preferred_username: None,
-      password_encrypted: "nope".into(),
-      email: None,
-      matrix_user_id: None,
       avatar: None,
       banner: None,
-      admin: false,
-      banned: Some(false),
+      banned: None,
+      deleted: None,
       published: None,
       updated: None,
-      show_nsfw: false,
-      theme: "browser".into(),
-      default_sort_type: SortType::Hot as i16,
-      default_listing_type: ListingType::Subscribed as i16,
-      lang: "browser".into(),
-      show_avatars: true,
-      send_notifications_to_email: false,
       actor_id: None,
       bio: None,
-      local: true,
+      local: None,
       private_key: None,
       public_key: None,
       last_refreshed_at: None,
@@ -573,29 +545,38 @@
       shared_inbox_url: None,
     };
 
-    let inserted_user: User_ = User_::create(&conn.get().unwrap(), &new_user).unwrap();
-
-    let jwt_token = Claims::jwt(inserted_user.id, String::from("my-host.com")).unwrap();
-
-    get_user_from_jwt(&jwt_token, &conn)
-      .await
-      .expect("User should be decoded");
-
-    get_user_safe_settings_from_jwt(&jwt_token, &conn)
-      .await
-      .expect("User should be decoded");
-
-    std::thread::sleep(std::time::Duration::from_secs(1));
-
-    User_::update_password(&conn.get().unwrap(), inserted_user.id, &"password111").unwrap();
-
-    get_user_from_jwt(&jwt_token, &conn)
-      .await
-      .expect_err("JWT decode should fail after password change");
-
-    get_user_safe_settings_from_jwt(&jwt_token, &conn)
-      .await
-      .expect_err("JWT decode should fail after password change");
+    let inserted_person = Person::create(&conn, &new_person).unwrap();
+
+    let local_user_form = LocalUserForm {
+      person_id: inserted_person.id,
+      email: None,
+      matrix_user_id: None,
+      password_encrypted: "123456".to_string(),
+      admin: None,
+      show_nsfw: None,
+      theme: None,
+      default_sort_type: None,
+      default_listing_type: None,
+      lang: None,
+      show_avatars: None,
+      send_notifications_to_email: None,
+    };
+
+    let inserted_local_user = LocalUser::create(&conn, &local_user_form).unwrap();
+
+    let jwt = Claims::jwt(inserted_local_user.id.0).unwrap();
+    let claims = Claims::decode(&jwt).unwrap().claims;
+    let check = check_validator_time(&inserted_local_user.validator_time, &claims);
+    assert!(check.is_ok());
+
+    // The check should fail, since the validator time is now newer than the jwt issue time
+    let updated_local_user =
+      LocalUser::update_password(&conn, inserted_local_user.id, &"password111").unwrap();
+    let check_after = check_validator_time(&updated_local_user.validator_time, &claims);
+    assert!(check_after.is_err());
+
+    let num_deleted = Person::delete(&conn, inserted_person.id).unwrap();
+    assert_eq!(1, num_deleted);
   }
 
   #[test]
