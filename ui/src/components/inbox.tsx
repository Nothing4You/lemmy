--- conflicted
+++ resolved
@@ -12,20 +12,14 @@
   GetUserMentionsResponse,
   UserMentionResponse,
   CommentResponse,
-<<<<<<< HEAD
+  WebSocketJsonResponse,
   PrivateMessage as PrivateMessageI,
   GetPrivateMessagesForm,
   PrivateMessagesResponse,
   PrivateMessageResponse,
 } from '../interfaces';
 import { WebSocketService, UserService } from '../services';
-import { msgOp, fetchLimit, isCommentType, toast } from '../utils';
-=======
-  WebSocketJsonResponse,
-} from '../interfaces';
-import { WebSocketService, UserService } from '../services';
-import { wsJsonToRes, fetchLimit } from '../utils';
->>>>>>> b45c8368
+import { wsJsonToRes, fetchLimit, isCommentType, toast } from '../utils';
 import { CommentNodes } from './comment-nodes';
 import { PrivateMessage } from './private-message';
 import { SortSelect } from './sort-select';
@@ -329,15 +323,9 @@
 
   parseMessage(msg: WebSocketJsonResponse) {
     console.log(msg);
-<<<<<<< HEAD
-    let op: UserOperation = msgOp(msg);
-    if (msg.error) {
-      toast(i18n.t(msg.error), 'danger');
-=======
     let res = wsJsonToRes(msg);
     if (res.error) {
-      alert(i18n.t(res.error));
->>>>>>> b45c8368
+      toast(i18n.t(msg.error), 'danger');
       return;
     } else if (res.op == UserOperation.GetReplies) {
       let data = res.data as GetRepliesResponse;
@@ -351,37 +339,33 @@
       this.sendUnreadCount();
       window.scrollTo(0, 0);
       this.setState(this.state);
-<<<<<<< HEAD
-    } else if (op == UserOperation.GetPrivateMessages) {
-      let res: PrivateMessagesResponse = msg;
-      this.state.messages = res.messages;
+    } else if (res.op == UserOperation.GetPrivateMessages) {
+      let data = res.data as PrivateMessagesResponse;
+      this.state.messages = data.messages;
       this.sendUnreadCount();
       window.scrollTo(0, 0);
       this.setState(this.state);
-    } else if (op == UserOperation.EditPrivateMessage) {
-      let res: PrivateMessageResponse = msg;
+    } else if (res.op == UserOperation.EditPrivateMessage) {
+      let data = res.data as PrivateMessageResponse;
       let found: PrivateMessageI = this.state.messages.find(
-        m => m.id === res.message.id
+        m => m.id === data.message.id
       );
-      found.content = res.message.content;
-      found.updated = res.message.updated;
-      found.deleted = res.message.deleted;
+      found.content = data.message.content;
+      found.updated = data.message.updated;
+      found.deleted = data.message.deleted;
       // If youre in the unread view, just remove it from the list
-      if (this.state.unreadOrAll == UnreadOrAll.Unread && res.message.read) {
+      if (this.state.unreadOrAll == UnreadOrAll.Unread && data.message.read) {
         this.state.messages = this.state.messages.filter(
-          r => r.id !== res.message.id
+          r => r.id !== data.message.id
         );
       } else {
-        let found = this.state.messages.find(c => c.id == res.message.id);
-        found.read = res.message.read;
+        let found = this.state.messages.find(c => c.id == data.message.id);
+        found.read = data.message.read;
       }
       this.sendUnreadCount();
       window.scrollTo(0, 0);
       this.setState(this.state);
-    } else if (op == UserOperation.MarkAllAsRead) {
-=======
     } else if (res.op == UserOperation.MarkAllAsRead) {
->>>>>>> b45c8368
       this.state.replies = [];
       this.state.mentions = [];
       this.state.messages = [];
